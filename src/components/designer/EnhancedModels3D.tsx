--- conflicted
+++ resolved
@@ -289,13 +289,8 @@
       </group>
     );
   } else if (isPanDrawer) {
-<<<<<<< HEAD
-    // Pan drawer unit with multiple drawers - FIXED HEIGHT AND TOE KICK
-    const cabinetYPosition = plinthHeight / 2; // Define cabinetYPosition for pan drawers
-=======
     // BRAND NEW Pan Drawer - EXACT COPY of standard cabinet with drawer fronts
     const cabinetYPosition = isWallCabinet ? 0 : plinthHeight / 2;
->>>>>>> b1dee572
     
     return (
       <group 
@@ -303,16 +298,6 @@
         onClick={onClick} 
         rotation={[0, element.rotation * Math.PI / 180, 0]}
       >
-<<<<<<< HEAD
-        {/* Recessed plinth - same as base units */}
-        <mesh position={[0, -height/2 + plinthHeight/2, 0]}>
-          <boxGeometry args={[width, plinthHeight, depth]} />
-          <meshLambertMaterial color={plinthColor} />
-        </mesh>
-
-        {/* Cabinet body - same height as base units */}
-        <mesh position={[0, plinthHeight/2, 0]}>
-=======
         {/* RECESSED PLINTH - matches base cabinets */}
         {!isWallCabinet && (
           <mesh position={[0, -height/2 + plinthHeight/2, -0.1]}>
@@ -323,7 +308,6 @@
 
         {/* EXACT COPY: Cabinet body from standard cabinet */}
         <mesh position={[0, cabinetYPosition, 0]}>
->>>>>>> b1dee572
           <boxGeometry args={[width, cabinetHeight, depth]} />
           <meshStandardMaterial 
             color={isSelected ? selectedColor : cabinetMaterial} 
@@ -351,13 +335,8 @@
             metalness={0.1}
           />
         </mesh>
-<<<<<<< HEAD
-        {/* Centered handle for top drawer */}
-        <mesh position={[0, cabinetYPosition + doorHeight/3, depth / 2 + 0.03]}>
-=======
         {/* Top drawer handle - centered */}
         <mesh position={[0, cabinetYPosition + doorHeight * 0.346, depth / 2 + 0.03]}>
->>>>>>> b1dee572
           <boxGeometry args={[0.15, 0.02, 0.02]} />
           <meshStandardMaterial color={handleColor} metalness={0.8} roughness={0.2} />
         </mesh>
@@ -371,11 +350,7 @@
             metalness={0.1}
           />
         </mesh>
-<<<<<<< HEAD
-        {/* Centered handle for middle drawer */}
-=======
         {/* Middle drawer handle - centered */}
->>>>>>> b1dee572
         <mesh position={[0, cabinetYPosition, depth / 2 + 0.03]}>
           <boxGeometry args={[0.15, 0.02, 0.02]} />
           <meshStandardMaterial color={handleColor} metalness={0.8} roughness={0.2} />
@@ -390,13 +365,8 @@
             metalness={0.1}
           />
         </mesh>
-<<<<<<< HEAD
-        {/* Centered handle for bottom drawer */}
-        <mesh position={[0, cabinetYPosition - doorHeight/3, depth / 2 + 0.03]}>
-=======
         {/* Bottom drawer handle - centered */}
         <mesh position={[0, cabinetYPosition - doorHeight * 0.346, depth / 2 + 0.03]}>
->>>>>>> b1dee572
           <boxGeometry args={[0.15, 0.02, 0.02]} />
           <meshStandardMaterial color={handleColor} metalness={0.8} roughness={0.2} />
         </mesh>
